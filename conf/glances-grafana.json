--- conflicted
+++ resolved
@@ -752,11 +752,7 @@
               ],
               "interval": "",
               "measurement": "localhost.network",
-<<<<<<< HEAD
               "query": "SELECT mean(\"enp0s25.rx\")/mean(\"enp0s25.time_since_update\")*8 FROM \"localhost.network\" WHERE $timeFilter GROUP BY time($interval) fill(null)",
-=======
-              "query": "SELECT mean(\"eth0.rx\")/mean(\"eth0.time_since_update\")*8 FROM \"localhost.network\" WHERE $timeFilter GROUP BY time($interval) fill(null)",
->>>>>>> 59788e91
               "refId": "A",
               "resultFormat": "time_series",
               "select": [
@@ -781,16 +777,6 @@
               "alias": "Tx",
               "column": "eth0.tx*-1",
               "dsType": "influxdb",
-<<<<<<< HEAD
-=======
-              "fields": [
-                {
-                  "func": "mean",
-                  "name": "eth0.tx"
-                }
-              ],
-              "fill": "null",
->>>>>>> 59788e91
               "function": "mean",
               "groupBy": [
                 {
@@ -807,11 +793,7 @@
                 }
               ],
               "measurement": "localhost.network",
-<<<<<<< HEAD
               "query": "SELECT mean(\"enp0s25.tx\")/mean(\"enp0s25.time_since_update\")*8 FROM \"localhost.network\" WHERE $timeFilter GROUP BY time($interval) fill(null)",
-=======
-              "query": "SELECT mean(\"eth0.tx\")/mean(\"eth0.time_since_update\")*8 FROM \"localhost.network\" WHERE $timeFilter GROUP BY time($interval) fill(null)",
->>>>>>> 59788e91
               "refId": "B",
               "resultFormat": "time_series",
               "select": [
@@ -836,11 +818,7 @@
           ],
           "timeFrom": null,
           "timeShift": null,
-<<<<<<< HEAD
           "title": "Net",
-=======
-          "title": "Net (eth0)",
->>>>>>> 59788e91
           "tooltip": {
             "shared": false,
             "value_type": "cumulative"
