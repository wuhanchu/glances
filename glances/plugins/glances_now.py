--- conflicted
+++ resolved
@@ -48,20 +48,10 @@
     def update(self):
         """Update current date/time."""
         # Had to convert it to string because datetime is not JSON serializable
-<<<<<<< HEAD
         if (len(tzname[1]) > 6):
             self.stats = strftime('%Y-%m-%d %H:%M:%S %z')
         else:
             self.stats = strftime('%Y-%m-%d %H:%M:%S %Z')
-=======
-        self.stats = datetime.now().strftime('%Y-%m-%d %H:%M:%S')
-        # Add the time zone (issue #1249 / #1337 / #1598)
-        if not WINDOWS:
-            if 'tmzone' in localtime():
-                self.stats += ' {}'.format(localtime().tm_zone)
-            elif len(tzname) > 0:
-                self.stats += ' {}'.format(tzname[1])
->>>>>>> 54706275
 
         return self.stats
 
