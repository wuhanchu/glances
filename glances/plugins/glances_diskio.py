--- conflicted
+++ resolved
@@ -181,14 +181,6 @@
                 int(i['write_bytes'] // i['time_since_update']))
             msg = '{0:>7}'.format(txps)
             ret.append(self.curse_add_line(msg,
-<<<<<<< HEAD
-                                           self.get_alert(int(i['read_bytes'] // i['time_since_update']),
-                                                          header=disk_real_name + '_rx')))
-            msg = '{0:>7}'.format(rxps)
-            ret.append(self.curse_add_line(msg,
-                                           self.get_alert(int(i['write_bytes'] // i['time_since_update']),
-                                                          header=disk_real_name + '_tx')))
-=======
                                            self.get_views(item=i[self.get_key()],
                                                           key='read_bytes',
                                                           option='decoration')))
@@ -197,6 +189,5 @@
                                            self.get_views(item=i[self.get_key()],
                                                           key='write_bytes',
                                                           option='decoration')))
->>>>>>> b025cddf
 
         return ret